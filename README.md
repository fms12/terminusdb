![](terminusdb.png)

# TerminusDB Server

[![Build Status](https://travis-ci.com/terminusdb/terminusdb-server.svg?branch=master)](https://travis-ci.com/terminusdb/terminusdb-server)

TerminusDB is an open source, model driven, revision controlled RDF
graph database for distributed collaboration designed for the web-age.

TerminusDB allows you to push, pull, time-travel and merge graphs,
much in the way that is possible in git.

TerminusDB Server provides TerminusDB with a RESTful API for
interacting with knowledge graphs via the JSON-LD exchange
format. This means you can easily compose applications within your own
toolchain which utilise the powerful features of graph search and
graph storage.

We use an advanced git-like model, storing append only changes to
graphs represented in succinct datastructures using
[terminusdb-store](https://github.com/terminusdb/terminusdb-store). You
can read a description of the architecture in our [Succinct Data
Structures and Delta Encoding for Modern
Databases](docs/whitepaper/terminusdb.pdf) whitepaper.

TerminusDB's *delta-encoding* approach makes possible branch, merge,
push, pull, clone, time-travel and other git-like operations on a fully
featured graph database.

## Latest Version

<<<<<<< HEAD
v3.0.4
=======
v3.0.5
>>>>>>> 2bb30444

## Getting Started

For Windows and Linux, Desktop versions of TerminusDB can be found in our [Download Center](https://terminusdb.com/hub/download)

For development and testing, as well as Mac users, we recommend our [TerminusDB Bootstrap](https://github.com/terminusdb/terminusdb-bootstrap) installer, which uses the Docker image

### Building from source

In order to build from source, follow the [build from source](docs/BUILD.md) directions.

### Open Console

Once you have installed terminusdb-server either from the docker image or built from source you can go simply enter the server location into your browser to view your database from the console `"http://SERVER:PORT/"`. (the default is: [http://localhost:6363/](http://localhost:6363/)).

## Why

TerminusDB will:

* Give you collaboration features currently available in git, but designed to work well with large datasets
* Make complex data models easy, maintainable and enforced.
* Overcome the Object Impedance mismatch without turning your Database into an incomprehensible soup.
* Allow you to search for repeating patterns using recursion.
* Enable the sharing of data using linked open data formats RDF and JSON-LD making scientific or organisational information sharing easy.
* Branch, clone, merge, time-travel, push and pull all facilitated by our delta-encoding approach
* Help you automate the production of UI and data-entry by *knowing* what data *means*.

## Client

In order to begin manipulating and querying your database you can
simply point your browser to `"http://SERVER:PORT/"` which should
allow you to manage and query your database.

You can also perform all configuration, querying and management
functions via the RESTful API. We have a number of client libraries to
help you get started:

The [JavaScript client libraries](https://github.com/terminusdb/terminusdb-client) give you
assistance with programatic access.

The [JavaScript dashboard](https://github.com/terminusdb/terminusdb-dashboard) is an example
application allowing manipulation of the database using the javascript client fluent syntax.

The [Python client libraries](https://github.com/terminusdb/terminusdb-client-python) allow
you to use a pythonic syntax to query the database.

## Documentation

In order to use your TerminusDB through the console rather than
directly through clients you should look at the documentation on our
[TerminusDB documentation](https://terminusdb.com/documentation/) website.

## Changes in this Version

[Release Notes](RELEASE_NOTES.md)

## Contact

Come visit us on our [discord server](https://discord.gg/yTJKAma)
or our [forum!](https://discuss.terminusdb.com)

## Authors

Gavin Mendel-Gleason <gavin@terminusdb.com>

Matthijs van Otterdijk <matthijs@terminusdb.com>

Robin de Rooij <robin@terminusdb.com>

Anne Ogborn <anne@swi-prolog.org>

Dmytri Kleiner <dk@terminusdb.com>

[Paulo Moura](https://github.com/pmoura)

Put your Name here by contributing!

## Copyright

This file is part of TerminusDB.

TerminusDB is free software: you can redistribute it and/or modify
it under the terms of the GNU General Public License version 3 (GPLv3) as published by
the Free Software Foundation.

TerminusDB is distributed in the hope that it will be useful,
but WITHOUT ANY WARRANTY; without even the implied warranty of
MERCHANTABILITY or FITNESS FOR A PARTICULAR PURPOSE.  See the
GNU General Public License for more details.

You should have received a copy of the GNU General Public License
along with TerminusDB.  If not, see <https://www.gnu.org/licenses/>.<|MERGE_RESOLUTION|>--- conflicted
+++ resolved
@@ -29,11 +29,7 @@
 
 ## Latest Version
 
-<<<<<<< HEAD
-v3.0.4
-=======
 v3.0.5
->>>>>>> 2bb30444
 
 ## Getting Started
 
