--- conflicted
+++ resolved
@@ -344,7 +344,6 @@
 
     try_get_param('terminus:query',Request,Atom_Query),
     atom_json_dict(Atom_Query, Query, []),
-<<<<<<< HEAD
    
     http_log_stream(Log),
     format(Log,'Connecting: ~q~n',[DB_URI]),
@@ -353,14 +352,6 @@
     format(Log,'Compile context: ~q~n',[New_Ctx]),
     
     run_query(Query,New_Ctx,JSON),
-=======
-
-    * http_log_stream(Log),
-
-    run_query(Query, JSON),
-
-    * format(Log,'Query: ~q~nResults in: ~q~n',[Query,JSON]),
->>>>>>> f888746f
 
     config:server(SURI),
     write_cors_headers(SURI),
