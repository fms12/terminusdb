--- conflicted
+++ resolved
@@ -314,15 +314,11 @@
             copy_file(Example_Registry_Path, Registry_Path)
         ),
 
-<<<<<<< HEAD
-        initialize_index(PUBLIC_URL, Dir, Key),
-=======
         memberchk(autologin(AutoLogin), Opts),
         (   AutoLogin
         ->  initialize_index(PUBLIC_URL, Dir, Key)
         ;   initialize_index(PUBLIC_URL, Dir, "")
         ),
->>>>>>> 6b17b8a1
 
         (   memberchk(onlyconfig(false), Opts)
         ->  initialize_database(PUBLIC_URL, Key, Dir)
