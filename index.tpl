<!DOCTYPE html>
<html lang="en" class="h-100">
  <!-- include "meta-head.html" -->
<!DOCTYPE html>
<html lang="en">
<<<<<<< HEAD
	<head>
	    <meta charset="utf-8">
		<meta name="viewport" content="width=device-width, initial-scale=1">
	    <title>Terminus DB Management Dashboard</title>
		<link rel="shortcut icon" type="image/png" href="https://terminusdb.com/t/favicon.png"/>
		<script src="https://d3js.org/d3.v5.min.js"></script>
		<link rel="stylesheet" href="https://cdnjs.cloudflare.com/ajax/libs/font-awesome/5.11.2/css/all.css">
		<link rel="stylesheet" href="https://terminusdb.github.io/terminus-dashboard/dist/css/theme.css">
	 <script src="https://terminusdb.github.io/terminus-dashboard/dist/terminus-dashboard.min.js"></script>
	</head>
	<body>
	<div class="terminus-client-ui">
		<table class="terminus-client-table-layout" style="width: 100%">
			<tr class="main-table-height">
				<td class='terminus-control-panel terminus-control-panel-table-layout'>
					<table class="terminus-application-controls terminus-control-panel-layout" style='width: 350px;'>
						<tr><th class="terminus-logo">
							 <img src='https://terminusdb.github.io/terminus-dashboard/dist/css/img/TerminusDB_Logo_Original.png' class='terminus-logo-container'></img></th></tr>
						<tr><td class="terminus-application-control terminus-client-body"
								id="terminus-control-panel" ></td></tr>
						<tr><td class="terminus-application-control terminus-expolrer-body terminus-explorer-hide"
										id="terminus-explorer"></td></tr>
					</table>
				</td>
				<td class='terminus-main-window terminus-main-window-full-css' style="width: 100%; vertical-align: top;">
					<div class='terminus-user-messages' id='terminus-user-messages'></div>
                    <div class='terminus-content-layout'>
				   	    <div class='terminus-main-content terminus-print' id='terminus-content-viewer'></div>
                    </div>
				</td>
			</tr>
	</table>
	</div>
	<script>
		window.css_base="https://terminusdb.github.io/terminus-dashboard/dist/"
		let TerminusConfig = {
			controls: ["collaborate", "server", "db", "import_schema", "create_database",
						"get_document", "get_schema", "update_schema", "woql_select"],
			css: "theme",
			plugins: {
				"font-awesome": true,
				gmaps: {
					key: "GMAPS_DEV_KEY_HERE",
					loaded: false
				},
				jquery: true,
				jqueryui: false,
				datatables: false,
				quill: true,
				select2: false,
				codemirror: {
					darkMode: false, // true for dark theamed text editor
					loaded: true
				}
			}
		};
=======
<head>
    <meta charset="utf-8">
    <meta http-equiv="X-UA-Compatible" content="IE=edge,chrome=1">
    <meta name="description" content="TerminusDB is an open source model driven graph database for knowledge graph representation designed specifically for the web-age.">
    <meta name="viewport" content="width=device-width, initial-scale=1">
    <link rel="stylesheet" href="https://cdnjs.cloudflare.com/ajax/libs/font-awesome/4.7.0/css/font-awesome.min.css">
    <link rel="shortcut icon" type="image/png" href="img/favicon.png"/>
    <link
      Rel="stylesheet"
      href="https://stackpath.bootstrapcdn.com/bootstrap/4.3.1/css/bootstrap.min.css"
      integrity="sha384-ggOyR0iXCbMQv3Xipma34MD+dH/1fQ784/j6cY/iJTQUOhcWr7x9JvoRxT2MZw1T"
      crossorigin="anonymous"
    />
    <link rel="stylesheet" href="~s/terminusdb-console-main.css">

    <title>TerminusDB</title>
    <!--<link rel="stylesheet" href="css/main.css?v=1.0">-->
    <!--<link href="https://fonts.googleapis.com/css?family=Lexend+Deca&display=swap" rel="stylesheet">
    <link href="https://fonts.googleapis.com/css?family=Poppins&display=swap" rel="stylesheet">-->

  </head>
  <body class="h-100">
    <noscript>You need to enable JavaScript to run this app.</noscript>
    <div id="root" class="h-100"></div>
    <script>
      ;((key) => {
        window.TERMINUSDB = { user: { username: "admin" }}
        if (key) window.TERMINUSDB.user.password = key
      })("~s")
    </script>
    <!--
      This HTML file is a template.
      If you open it directly in the browser, you will see an empty page.

      You can add webfonts, meta tags, or analytics to this file.
      The build step will place the bundled scripts into the <body> tag.

      To begin the development, run `npm start` or `yarn start`.
      To create a production bundle, use `npm run build` or `yarn build`.
>>>>>>> 53aebf97

    <script src="js/main.js"></script>

    <script src="js/homepage.js"></script>-->
   <!-- <script async src="https://www.googletagmanager.com/gtag/js?id=UA-151888980-1"></script>-->
  <script src="~s/terminusdb-console.min.js"></script>
  </body>
</html>

<!-- <script src="bundle.js"></script> --><|MERGE_RESOLUTION|>--- conflicted
+++ resolved
@@ -1,66 +1,5 @@
-<!DOCTYPE html>
-<html lang="en" class="h-100">
-  <!-- include "meta-head.html" -->
 <!DOCTYPE html>
 <html lang="en">
-<<<<<<< HEAD
-	<head>
-	    <meta charset="utf-8">
-		<meta name="viewport" content="width=device-width, initial-scale=1">
-	    <title>Terminus DB Management Dashboard</title>
-		<link rel="shortcut icon" type="image/png" href="https://terminusdb.com/t/favicon.png"/>
-		<script src="https://d3js.org/d3.v5.min.js"></script>
-		<link rel="stylesheet" href="https://cdnjs.cloudflare.com/ajax/libs/font-awesome/5.11.2/css/all.css">
-		<link rel="stylesheet" href="https://terminusdb.github.io/terminus-dashboard/dist/css/theme.css">
-	 <script src="https://terminusdb.github.io/terminus-dashboard/dist/terminus-dashboard.min.js"></script>
-	</head>
-	<body>
-	<div class="terminus-client-ui">
-		<table class="terminus-client-table-layout" style="width: 100%">
-			<tr class="main-table-height">
-				<td class='terminus-control-panel terminus-control-panel-table-layout'>
-					<table class="terminus-application-controls terminus-control-panel-layout" style='width: 350px;'>
-						<tr><th class="terminus-logo">
-							 <img src='https://terminusdb.github.io/terminus-dashboard/dist/css/img/TerminusDB_Logo_Original.png' class='terminus-logo-container'></img></th></tr>
-						<tr><td class="terminus-application-control terminus-client-body"
-								id="terminus-control-panel" ></td></tr>
-						<tr><td class="terminus-application-control terminus-expolrer-body terminus-explorer-hide"
-										id="terminus-explorer"></td></tr>
-					</table>
-				</td>
-				<td class='terminus-main-window terminus-main-window-full-css' style="width: 100%; vertical-align: top;">
-					<div class='terminus-user-messages' id='terminus-user-messages'></div>
-                    <div class='terminus-content-layout'>
-				   	    <div class='terminus-main-content terminus-print' id='terminus-content-viewer'></div>
-                    </div>
-				</td>
-			</tr>
-	</table>
-	</div>
-	<script>
-		window.css_base="https://terminusdb.github.io/terminus-dashboard/dist/"
-		let TerminusConfig = {
-			controls: ["collaborate", "server", "db", "import_schema", "create_database",
-						"get_document", "get_schema", "update_schema", "woql_select"],
-			css: "theme",
-			plugins: {
-				"font-awesome": true,
-				gmaps: {
-					key: "GMAPS_DEV_KEY_HERE",
-					loaded: false
-				},
-				jquery: true,
-				jqueryui: false,
-				datatables: false,
-				quill: true,
-				select2: false,
-				codemirror: {
-					darkMode: false, // true for dark theamed text editor
-					loaded: true
-				}
-			}
-		};
-=======
 <head>
     <meta charset="utf-8">
     <meta http-equiv="X-UA-Compatible" content="IE=edge,chrome=1">
@@ -100,7 +39,6 @@
 
       To begin the development, run `npm start` or `yarn start`.
       To create a production bundle, use `npm run build` or `yarn build`.
->>>>>>> 53aebf97
 
     <script src="js/main.js"></script>
 
