--- conflicted
+++ resolved
@@ -72,14 +72,10 @@
               duplicates/2,
               has_duplicates/2,
               index_list/2,
-<<<<<<< HEAD
-              uri_encoded_string/3
-=======
               nb_thread_var_init/2,
               nb_thread_var/2,
               uri_encoded_string/3,
               text/1
->>>>>>> 1b53af08
           ]).
 
 /** <module> Utils
@@ -988,11 +984,6 @@
     ;   Indexes = []
     ).
 
-<<<<<<< HEAD
-uri_encoded_string(Component, Value, Encoded_String) :-
-    uri_encoded(Component, Value, Encoded),
-    atom_string(Encoded, Encoded_String).
-=======
 nb_thread_var_init(Var, State) :-
     State = state(_),
     nb_setarg(1, State, Var).
@@ -1014,5 +1005,4 @@
     ;   '$is_char_list'(X, _)
     ;   '$is_code_list'(X, _)
     ),
-    !.
->>>>>>> 1b53af08
+    !.